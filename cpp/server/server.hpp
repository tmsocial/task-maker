#ifndef SERVER_SERVER_HPP
#define SERVER_SERVER_HPP

#include "capnp/server.capnp.h"
#include "server/dispatcher.hpp"
#include "util/sha256.hpp"

#include <capnp/message.h>
#include <unordered_map>

namespace server {

namespace detail {
struct FileInfo {
  uint32_t id = 0;
  std::string description;
  bool executable = false;
  bool provided = false;
  kj::PromiseFulfillerPair<void> promise = kj::newPromiseAndFulfiller<void>();
  util::SHA256_t hash = util::SHA256_t::ZERO;
};
};  // namespace detail

class Execution : public capnproto::Execution::Server {
 public:
  KJ_DISALLOW_COPY(Execution);
  Execution(server::Dispatcher& dispatcher, uint32_t& last_file_id,
            std::unordered_map<uint32_t, detail::FileInfo>& file_info,
            std::string description)
      : dispatcher_(dispatcher),
        last_file_id_(last_file_id),
        file_info_(file_info),
        description_(description) {}

  kj::Promise<void> setExecutablePath(SetExecutablePathContext context);
  kj::Promise<void> setExecutable(SetExecutableContext context);  // TODO
  kj::Promise<void> setStdin(SetStdinContext context);            // TODO
  kj::Promise<void> addInput(AddInputContext context);            // TODO
  kj::Promise<void> setArgs(SetArgsContext context);
  kj::Promise<void> disableCache(DisableCacheContext context);
  kj::Promise<void> makeExclusive(MakeExclusiveContext context);
  kj::Promise<void> setLimits(SetLimitsContext context);
  kj::Promise<void> stdout(StdoutContext context);
  kj::Promise<void> stderr(StderrContext context);
  kj::Promise<void> output(OutputContext context);
  kj::Promise<void> notifyStart(NotifyStartContext context);
<<<<<<< HEAD
  kj::Promise<void> getResult(GetResultContext context);
=======
  kj::Promise<void> getResult(GetResultContext context);  // TODO
>>>>>>> b8e9146c

 private:
  server::Dispatcher& dispatcher_;
  uint32_t& last_file_id_;
  std::unordered_map<uint32_t, detail::FileInfo>& file_info_;
  std::string description_;
  capnp::MallocMessageBuilder builder_;
  capnproto::Request::Builder request_ =
      builder_.initRoot<capnproto::Request>();
  std::vector<std::pair<std::string, uint32_t>> inputs;
  std::vector<std::pair<std::string, uint32_t>> outputs;
  uint32_t stdin_ = 0;
  uint32_t stdout_ = 0;
  uint32_t stderr_ = 0;
  uint32_t cache_enabled_ = true;
  std::vector<kj::PromiseFulfillerPair<void>> start_promises_;
};

class FrontendContext : public capnproto::FrontendContext::Server {
 public:
  KJ_DISALLOW_COPY(FrontendContext);
  FrontendContext(server::Dispatcher& dispatcher) : dispatcher_(dispatcher) {}
  kj::Promise<void> provideFile(ProvideFileContext context);
  kj::Promise<void> addExecution(AddExecutionContext context);
  kj::Promise<void> startEvaluation(StartEvaluationContext context);  // TODO
  kj::Promise<void> getFileContents(GetFileContentsContext context);
  kj::Promise<void> stopEvaluation(StopEvaluationContext context);  // TODO

 private:
  server::Dispatcher& dispatcher_;
  uint32_t last_file_id_ = 1;
  std::unordered_map<uint32_t, detail::FileInfo> file_info_;
};

class Server : public capnproto::MainServer::Server {
 public:
  kj::Promise<void> registerFrontend(RegisterFrontendContext context);
  kj::Promise<void> registerEvaluator(RegisterEvaluatorContext context);
  kj::Promise<void> requestFile(RequestFileContext context);
  friend class FrontendContext;

 private:
  Dispatcher dispatcher_;
};

}  // namespace server

#endif<|MERGE_RESOLUTION|>--- conflicted
+++ resolved
@@ -44,11 +44,7 @@
   kj::Promise<void> stderr(StderrContext context);
   kj::Promise<void> output(OutputContext context);
   kj::Promise<void> notifyStart(NotifyStartContext context);
-<<<<<<< HEAD
-  kj::Promise<void> getResult(GetResultContext context);
-=======
   kj::Promise<void> getResult(GetResultContext context);  // TODO
->>>>>>> b8e9146c
 
  private:
   server::Dispatcher& dispatcher_;
